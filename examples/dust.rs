--- conflicted
+++ resolved
@@ -2,30 +2,18 @@
 // SPDX-License-Identifier: Apache-2.0
 
 //! cargo run --example dust --release
-<<<<<<< HEAD
 use iota::{client::Result, Client, Seed};
-=======
-
-use iota::{Client, Seed};
->>>>>>> 6c1cd05b
 extern crate dotenv;
-use core::convert::TryInto;
 use dotenv::dotenv;
 use std::env;
 
 /// In this example we will send a dust allowance output and dust
 
 #[tokio::main]
-<<<<<<< HEAD
 async fn main() -> Result<()> {
-    let iota = Client::builder() // Crate a client instance builder
-        .with_node("https://api.hornet-0.testnet.chrysalis2.com") // Insert the node here
-=======
-async fn main() {
     // Create a client instance
     let iota = Client::builder()
         .with_node("https://api.lb-0.testnet.chrysalis2.com") // Insert your node URL here
->>>>>>> 6c1cd05b
         .unwrap()
         .finish()
         .await
@@ -40,22 +28,11 @@
         .message()
         .with_seed(&seed)
         .with_dust_allowance_output(
-<<<<<<< HEAD
-            "atoi1qx4sfmp605vnj6fxt0sf0cwclffw5hpxjqkf6fthyd74r9nmmu337pw23ua".try_into()?,
-=======
-            &"atoi1qpnrumvaex24dy0duulp4q07lpa00w20ze6jfd0xly422kdcjxzakzsz5kf".into(),
->>>>>>> 6c1cd05b
+            &"atoi1qpnrumvaex24dy0duulp4q07lpa00w20ze6jfd0xly422kdcjxzakzsz5kf",
             1_000_000,
         )
         .unwrap()
-        .with_output(
-<<<<<<< HEAD
-            "atoi1qx4sfmp605vnj6fxt0sf0cwclffw5hpxjqkf6fthyd74r9nmmu337pw23ua".try_into()?,
-=======
-            &"atoi1qpnrumvaex24dy0duulp4q07lpa00w20ze6jfd0xly422kdcjxzakzsz5kf".into(),
->>>>>>> 6c1cd05b
-            1,
-        )
+        .with_output(&"atoi1qpnrumvaex24dy0duulp4q07lpa00w20ze6jfd0xly422kdcjxzakzsz5kf", 1)
         .unwrap()
         .finish()
         .await
