import {
  NodeInfo,
  MessageMetadata,
  OutputMetadata,
  MilestoneMetadata,
  BrokerOptions,
  Address,
  AddressBalance,
  Message,
  MessageDto
} from './types'

export declare type Api = 'GetHealth' | 'GetInfo' | 'GetTips' | 'PostMessage' | 'GetOutput' | 'GetMilestone'

export declare class ClientBuilder {
  node(url: string): ClientBuilder
  nodes(urls: string[]): ClientBuilder
  quorumSize(size: number): ClientBuilder
  quorumThreshold(threshold: number): ClientBuilder
  brokerOptions(options: BrokerOptions): ClientBuilder
  nodeSyncInterval(interval: number): ClientBuilder
<<<<<<< HEAD
  localPow(local: bool): ClientBuilder
=======
  requestTimeout(timeoutMs: number): ClientBuilder
  apiTimeout(api: Api, timeoutMs: number): ClientBuilder
>>>>>>> 5807d728
  build(): Client
}

export declare class ValueTransactionSender {
  accountIndex(index: number): ValueTransactionSender
  initialAddressIndex(index: number): ValueTransactionSender
  output(address: string, value: number): ValueTransactionSender
  submit(): Promise<string>
}

export declare class UnspentAddressGetter {
  accountIndex(index: number): UnspentAddressGetter
  initialAddressIndex(index: number): UnspentAddressGetter
  get(): Promise<[Address, number]>
}

export declare class AddressFinder {
  accountIndex(index: number): AddressFinder
  range(start: number, end: number): AddressFinder
  get(): [Address, boolean][]
}

export declare class BalanceGetter {
  accountIndex(index: number): BalanceGetter
  initialAddressIndex(index: number): BalanceGetter
  get(): Promise<number>
}

export declare class Client {
  subscriber(): TopicSubscriber
  send(seed: string): ValueTransactionSender
  getUnspentAddress(seed: string): UnspentAddressGetter
  findAddresses(seed: string): AddressFinder
  findMessages(indexationKeys: string[], messageIds: string[]): Promise<Message[]>
  getBalance(seed: string): BalanceGetter
  getAddressBalances(addresses: string[]): Promise<AddressBalance[]>
  retry(messageId: string): Promise<Message>

  getInfo(): Promise<NodeInfo>
  getTips(): Promise<[string, string]>
  postMessage(message: MessageDto): Promise<string>
  getMessage(): MessageFinder
  getOutput(outputId: string): Promise<OutputMetadata>
  findOutputs(outputIds: string[], addresses: string[]): Promise<OutputMetadata[]>
  getAddressOutputs(address: string): Promise<string[]>
  getAddressBalance(address: string): Promise<number>
  getMilestone(index: number): Promise<MilestoneMetadata>
  reattach(messageId: string): Promise<Message>
  promote(messageId: string): Promise<Message>
}

export declare class MessageFinder {
  index(index: string): Promise<string[]>
  data(messageId: string): Promise<Message>
  raw(messageId: string): Promise<string>
  children(messageId: string): Promise<string[]>
  metadata(messageId: string): Promise<MessageMetadata>
}

export declare type Callback = (err: any, data: any) => void

export declare class TopicSubscriber {
  topic(topic: string): TopicSubscriber
  topics(topic: string[]): TopicSubscriber
  subscribe(cb: Callback): TopicSubscriber
  unsubscribe(cb: Callback): TopicSubscriber
}<|MERGE_RESOLUTION|>--- conflicted
+++ resolved
@@ -19,12 +19,9 @@
   quorumThreshold(threshold: number): ClientBuilder
   brokerOptions(options: BrokerOptions): ClientBuilder
   nodeSyncInterval(interval: number): ClientBuilder
-<<<<<<< HEAD
-  localPow(local: bool): ClientBuilder
-=======
   requestTimeout(timeoutMs: number): ClientBuilder
   apiTimeout(api: Api, timeoutMs: number): ClientBuilder
->>>>>>> 5807d728
+  localPow(local: bool): ClientBuilder
   build(): Client
 }
 
