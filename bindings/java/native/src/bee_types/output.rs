--- conflicted
+++ resolved
@@ -246,34 +246,6 @@
     }
 }
 
-<<<<<<< HEAD
-=======
-#[derive(Default, Clone)]
-pub struct OutputsOptions {
-    options: RustOutputsOptions,
-}
-
-impl OutputsOptions {
-    pub fn include_spent(&mut self, include_spent: bool) {
-        self.options.include_spent = include_spent;
-    }
-
-    pub fn output_type(&mut self, output_type: Option<OutputKind>) {
-        self.options.output_type = output_type.map(output_kind_to_type);
-    }
-
-    pub fn to_inner(&self) -> RustOutputsOptions {
-        self.options.clone()
-    }
-}
-
-impl Display for OutputsOptions {
-    fn fmt(&self, f: &mut Formatter) -> std::fmt::Result {
-        write!(f, "({}, {:?})", self.options.include_spent, self.options.output_type)
-    }
-}
-
->>>>>>> 798a552c
 pub struct Output {
     output: RustOutput,
 }
