import {
  NodeInfoWrapper,
  MessageMetadata,
  MilestoneUTXOChanges,
  Receipts,
  Treasury,
  OutputMetadata,
  MilestoneMetadata,
  BrokerOptions,
  Address,
  AddressBalance,
  MessageDto,
  MessageWrapper
} from './types'

export declare type Api = 'GetHealth' | 'GetInfo' | 'GetTips' | 'PostMessage' | 'PostMessageWithRemotePoW' | 'GetOutput' | 'GetMilestone'

export declare class ClientBuilder {
  node(url: string): ClientBuilder
  nodeAuth(url: string, name: string, password: string): ClientBuilder
  primaryNode(url: string, name?: string, password?: string): ClientBuilder
  primaryPowNode(url: string, name?: string, password?: string): ClientBuilder
  nodes(urls: string[]): ClientBuilder
  nodePoolUrls(urls: string[]): ClientBuilder
  network(network_name: string): ClientBuilder
  quorum(enabled: boolean): ClientBuilder
  quorumSize(size: number): ClientBuilder
  quorumThreshold(threshold: number): ClientBuilder
  brokerOptions(options: BrokerOptions): ClientBuilder
  nodeSyncInterval(interval: number): ClientBuilder
  disableNodeSync(): ClientBuilder
  requestTimeout(timeoutMs: number): ClientBuilder
  apiTimeout(api: Api, timeoutMs: number): ClientBuilder
  localPow(local: boolean): ClientBuilder
  build(): Client
}

export declare class MessageSender {
  seed(seed: string): MessageSender
  index(index: string | number[] | Uint8Array): MessageSender
  data(data: string | Uint8Array): MessageSender
  parents(messageIds: string[]): MessageSender
  accountIndex(index: number): MessageSender
  initialAddressIndex(index: number): MessageSender
  input(transactionId: string, index: number): MessageSender
  inputRange(start: number, end: number): MessageSender
  output(address: string, value: number): MessageSender
  dustAllowanceOutput(address: string, value: number): MessageSender
  submit(): Promise<MessageWrapper>
}

export declare class UnspentAddressGetter {
  accountIndex(index: number): UnspentAddressGetter
  initialAddressIndex(index: number): UnspentAddressGetter
  get(): Promise<[Address, number]>
}

export declare class AddressGetter {
  accountIndex(index: number): AddressGetter
  range(start: number, end: number): AddressGetter
<<<<<<< HEAD
  bech32_hrp(bech32_hrp: string): AddressGetter
  get(): Promise<Address[] | [Address, boolean][]>
=======
  bech32Hrp(bech32_hrp: string): AddressGetter
  get(): Promise<Address[]>
>>>>>>> c6d0e4c7
}

export declare class BalanceGetter {
  accountIndex(index: number): BalanceGetter
  initialAddressIndex(index: number): BalanceGetter
  gapLimit(gapLimit: number): BalanceGetter
  get(): Promise<number>
}

export declare interface NetworkInfo {
  network: { type: 'Mainnet' | 'Testnet' }
  networkId: string
  bech32HRP: string
  minPowScore: number
  localPow: boolean
}

export declare interface AddressOutputsOptions {
  includeSpent?: boolean
  outputType?: { type: 'SignatureLockedSingle' | 'SignatureLockedDustAllowance' }
}

export declare class Client {
  networkInfo(): Promise<NetworkInfo>
  subscriber(): TopicSubscriber
  message(): MessageSender
  getUnspentAddress(seed: string): UnspentAddressGetter
  getAddresses(seed: string): AddressGetter
  findMessages(indexationKeys: string[], messageIds: string[]): Promise<MessageWrapper[]>
  getBalance(seed: string): BalanceGetter
  getAddressBalances(addresses: string[]): Promise<AddressBalance[]>
  retry(messageId: string): Promise<MessageWrapper>
  retryUntilIncluded(messageId: string, interval?: number, maxAttempts?: number): Promise<MessageWrapper[]>

  getInfo(): Promise<NodeInfoWrapper>
  getTips(): Promise<string[]>
  postMessage(message: MessageDto): Promise<string>
  postMessageWithRemotePow(message: MessageDto): Promise<string>
  getMessage(): MessageFinder
  getOutput(outputId: string): Promise<OutputMetadata>
  findOutputs(outputIds: string[], addresses: string[]): Promise<OutputMetadata[]>
  getAddressOutputs(address: string, options?: AddressOutputsOptions): Promise<string[]>
  getAddressBalance(address: string): Promise<AddressBalance>
  bech32ToHex(address: string): string
  hexToBech32(address: string, bech32_hrp?: string): Promise<string>
  isAddressValid(address: string): boolean
  getMilestone(index: number): Promise<MilestoneMetadata>
  getMilestoneUtxoChanges(index: number): Promise<MilestoneUTXOChanges>
  getReceipts(): Promise<Receipts[]>
  getReceiptsMigratedAt(index: number): Promise<Receipts[]>
  getTreasury(): Promise<Treasury>
  getIncludedMessage(): Promise<MessageWrapper>
  reattach(messageId: string): Promise<MessageWrapper>
  promote(messageId: string): Promise<MessageWrapper>
}

export declare class MessageFinder {
  index(index: string | number[] | Uint8Array): Promise<string[]>
  data(messageId: string): Promise<MessageWrapper>
  raw(messageId: string): Promise<string>
  children(messageId: string): Promise<string[]>
  metadata(messageId: string): Promise<MessageMetadata>
}

export declare type Callback = (err: any, data: any) => void

export declare class TopicSubscriber {
  topic(topic: string): TopicSubscriber
  topics(topic: string[]): TopicSubscriber
  subscribe(cb: Callback): TopicSubscriber
  unsubscribe(cb: Callback): TopicSubscriber
}<|MERGE_RESOLUTION|>--- conflicted
+++ resolved
@@ -58,13 +58,8 @@
 export declare class AddressGetter {
   accountIndex(index: number): AddressGetter
   range(start: number, end: number): AddressGetter
-<<<<<<< HEAD
-  bech32_hrp(bech32_hrp: string): AddressGetter
-  get(): Promise<Address[] | [Address, boolean][]>
-=======
   bech32Hrp(bech32_hrp: string): AddressGetter
   get(): Promise<Address[]>
->>>>>>> c6d0e4c7
 }
 
 export declare class BalanceGetter {
