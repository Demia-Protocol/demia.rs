--- conflicted
+++ resolved
@@ -50,15 +50,9 @@
             let addresses = self
                 .client
                 .find_addresses(self.seed)
-<<<<<<< HEAD
-                .account_index(account_index)
-                .range(index..index + 20)
-                .get_all()?;
-=======
                 .with_account_index(account_index)
                 .with_range(index..index + 20)
-                .finish()?;
->>>>>>> f166267d
+                .get_all()?;
 
             // TODO we assume all addresses are unspent and valid if balance > 0
             let mut found_zero_balance = false;
