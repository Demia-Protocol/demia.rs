--- conflicted
+++ resolved
@@ -2,15 +2,10 @@
 // SPDX-License-Identifier: Apache-2.0
 
 use crate::{Client, Error, Result};
-<<<<<<< HEAD
-use bee_signing_ext::Seed;
-use std::convert::TryInto;
-=======
-use bee_message::prelude::Bech32Address;
+
 use crypto::keys::slip10::Seed;
 
 const ADDRESS_GAP_LIMIT: usize = 20;
->>>>>>> 6c1cd05b
 
 /// Builder of get_unspent_address API
 pub struct GetUnspentAddressBuilder<'a> {
@@ -44,15 +39,8 @@
     }
 
     /// Consume the builder and get the API result
-<<<<<<< HEAD
     pub async fn get(self) -> Result<(String, usize)> {
-        let account_index = self
-            .account_index
-            .ok_or_else(|| Error::MissingParameter(String::from("account index")))?;
-=======
-    pub async fn get(self) -> Result<(Bech32Address, usize)> {
         let account_index = self.account_index.ok_or(Error::MissingParameter("account index"))?;
->>>>>>> 6c1cd05b
 
         let mut index = self.initial_address_index.unwrap_or(0);
 
@@ -68,7 +56,7 @@
             // TODO we assume all addresses are unspent and valid if balance > 0
             let mut address = None;
             for a in addresses {
-                let address_balance = self.client.get_address().balance(&a.clone().try_into()?).await?;
+                let address_balance = self.client.get_address().balance(&a).await?;
                 match address_balance.balance {
                     0 => {
                         address.replace(a);
