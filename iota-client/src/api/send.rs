// Copyright 2020 IOTA Stiftung
// SPDX-License-Identifier: Apache-2.0

use crate::{api::address::search_address, Client, ClientMiner, Error, Result};

use bee_common::packable::Packable;
use bee_message::prelude::*;
// use bee_message::transaction::outputs::Ed25519Address;
use bee_rest_api::types::{AddressDto, OutputDto};
use bee_signing_ext::{
    binary::{BIP32Path, Ed25519PrivateKey},
    Seed, Signer,
};
use std::{collections::HashMap, ops::Range, str::FromStr};

const HARDEND: u32 = 1 << 31;

/// Structure for sorting of UnlockBlocks
// TODO: move the sorting process to the `Message` crate
struct AddressIndexRecorder {
    input: Input,
    address_index: usize,
    address_path: BIP32Path,
    internal: bool,
}

/// Builder of send API
pub struct SendBuilder<'a> {
    client: &'a Client,
    seed: Option<&'a Seed>,
    account_index: Option<usize>,
    initial_address_index: Option<usize>,
    inputs: Option<Vec<UTXOInput>>,
    input_range: Range<usize>,
    outputs: Vec<Output>,
    index: Option<String>,
    data: Option<Vec<u8>>,
    parent: Option<MessageId>,
    network_id: Option<u64>,
}

impl<'a> SendBuilder<'a> {
    /// Create send builder
    pub fn new(client: &'a Client) -> Self {
        Self {
            client,
            seed: None,
            account_index: None,
            initial_address_index: None,
            inputs: None,
            input_range: 0..100,
            outputs: Vec::new(),
            index: None,
            data: None,
            parent: None,
            network_id: None,
        }
    }

    /// Sets the seed.
    pub fn with_seed(mut self, seed: &'a Seed) -> Self {
        self.seed = Some(seed);
        self
    }

    /// Sets the account index.
    pub fn with_account_index(mut self, account_index: usize) -> Self {
        self.account_index = Some(account_index);
        self
    }

    /// Sets the index of the address to start looking for balance.
    pub fn with_initial_address_index(mut self, initial_address_index: usize) -> Self {
        self.initial_address_index = Some(initial_address_index);
        self
    }

    /// Set a custom input(transaction output)
    pub fn with_input(mut self, input: UTXOInput) -> Self {
        self.inputs = match self.inputs {
            Some(mut inputs) => {
                inputs.push(input);
                Some(inputs)
            }
            None => Some(vec![input]),
        };
        self
    }

    /// Set a custom range in which to search for addresses for custom inputs. Default: 0..100
    pub fn with_input_range(mut self, range: Range<usize>) -> Self {
        self.input_range = range;
        self
    }

    /// Set a transfer to the builder, address needs to be Bech32 encoded
    pub fn with_output(mut self, address: &Bech32Address, amount: u64) -> Result<Self> {
        let address = Address::try_from_bech32(&address.to_string())?;
        let output = SignatureLockedSingleOutput::new(address, amount).unwrap().into();
        self.outputs.push(output);
        Ok(self)
    }

    /// Set a transfer to the builder, address needs to be hex encoded
    pub fn with_output_hex(mut self, address: &str, amount: u64) -> Result<Self> {
        let output = SignatureLockedSingleOutput::new(address.parse::<Ed25519Address>()?.into(), amount)
            .unwrap()
            .into();
        self.outputs.push(output);
        Ok(self)
    }

    /// Set indexation string to the builder
    pub fn with_index(mut self, index: &str) -> Self {
        self.index = Some(index.to_string());
        self
    }

    /// Set data to the builder
    pub fn with_data(mut self, data: Vec<u8>) -> Self {
        self.data = Some(data);
        self
    }

    /// Set a custom parent
    pub fn with_parent(mut self, parent_id: MessageId) -> Self {
        self.parent = Some(parent_id);
        self
    }

    /// Set the network id
    pub fn with_network_id(mut self, network_id: u64) -> Self {
        self.network_id = Some(network_id);
        self
    }

    /// Consume the builder and get the API result
    pub async fn finish(self) -> Result<Message> {
        // Indexation payload requires an indexation tag
        if self.data.is_some() && self.index.is_none() {
            return Err(Error::MissingParameter(String::from("index")));
        }
        if self.inputs.is_some() && self.outputs.is_empty() {
            return Err(Error::MissingParameter(String::from("output")));
        }
        if !self.outputs.is_empty() {
            if self.seed.is_none() {
                return Err(Error::MissingParameter(String::from("Seed")));
            }
            // Send message with transaction
            self.finish_transaction().await
        } else if self.index.is_some() {
            // Send message with indexation payload
            self.finish_indexation().await
        } else {
            // Send message without payload
            self.finish_message(None).await
        }
    }

    /// Consume the builder and get the API result
    pub async fn finish_transaction(self) -> Result<Message> {
        let account_index = self.account_index.unwrap_or(0);
        let path = BIP32Path::from_str(&crate::account_path!(account_index)).expect("invalid account index");

        let mut index = self.initial_address_index.unwrap_or(0);

        if self.outputs.is_empty() {
            return Err(Error::MissingParameter(String::from("Outputs")));
        }

        // Calculate the total tokens to spend
        let mut total_to_spend = 0;
        let mut total_already_spent = 0;
        for output in &self.outputs {
            if let Output::SignatureLockedSingle(x) = &output {
                total_to_spend += x.amount();
            }
        }

        let mut paths = Vec::new();
        let mut essence = TransactionPayloadEssence::builder();
        let mut address_index_recorders = Vec::new();

        match self.inputs.clone() {
            Some(inputs) => {
                for input in inputs {
                    // Only add unspent outputs
                    if let Ok(output) = self.client.get_output(&input).await {
                        if !output.is_spent {
<<<<<<< HEAD
                            let (output_amount, output_address) = match output.output {
                                OutputDto::SignatureLockedSingle(r) => match r.address {
                                    AddressDto::Ed25519(addr) => {
                                        let output_address = Address::from(Ed25519Address::from_str(&addr.address)?);
                                        (r.amount, output_address)
                                    }
                                },
                            };
                            total_already_spent += output_amount;
=======
                            // todo check if already used in another pending transaction if possible
                            total_already_spent += output.amount;
>>>>>>> b53d7b35
                            let mut address_path = path.clone();
                            // Note that we need to sign the original address, i.e., `path/index`,
                            // instead of `path/index/_offset` or `path/_offset`.
                            // Todo: Make the range 0..100 configurable
                            let bech32_hrp = self.client.get_network_info().bech32_hrp;
                            let bech32_address = output_address.to_bech32(&bech32_hrp);
                            let (address_index, internal) = search_address(
                                &self.seed.expect("No seed"),
                                account_index,
                                self.input_range.clone(),
                                &bech32_address.into(),
                            )
                            .map_err(|_| Error::InputAddressNotFound(format!("{:?}", self.input_range.clone())))?;
                            address_path.push(internal as u32 + HARDEND);
                            address_path.push(address_index as u32 + HARDEND);
                            paths.push(address_path.clone());
                            let input = Input::UTXO(
                                UTXOInput::new(TransactionId::from_str(&output.transaction_id)?, output.output_index)
                                    .map_err(|_| Error::TransactionError)?,
                            );
                            essence = essence.add_input(input.clone());
                            address_index_recorders.push(AddressIndexRecorder {
                                input,
                                address_index,
                                address_path,
                                internal,
                            });
                            // Output the remaining tokens back to the original address
                            if total_already_spent > total_to_spend {
                                essence = essence.add_output(
                                    SignatureLockedSingleOutput::new(
                                        output_address,
                                        total_already_spent - total_to_spend,
                                    )
                                    .unwrap()
                                    .into(),
                                );
                            }
                        }
                    }
                }
            }
            None => {
                'input_selection: loop {
                    // Reset the empty_address_count for each run of output address searching
                    let mut empty_address_count: u64 = 0;
                    // Get the addresses in the BIP path/index ~ path/index+20
                    let addresses = self
                        .client
                        .find_addresses(self.seed.expect("No seed"))
                        .with_account_index(account_index)
                        .with_range(index..index + 20)
                        .get_all()?;
                    // For each address, get the address outputs
                    let mut address_index = 0;
                    for (index, (address, internal)) in addresses.iter().enumerate() {
                        let address_outputs = self.client.get_address().outputs(&address).await?;
                        let mut outputs = vec![];
                        for output_id in address_outputs.iter() {
                            let curr_outputs = self.client.get_output(output_id).await?;
                            if !curr_outputs.is_spent {
                                // todo check if already used in another pending transaction if possible
                                outputs.push(curr_outputs);
                            }
                        }
                        // If there are more than 20 (gap limit) consecutive empty addresses, then we stop looking
                        // up the addresses belonging to the seed. Note that we don't really count the exact 20
                        // consecutive empty addresses, which is uncessary. We just need to check the address range,
                        // [k*20, k*20 + 20), where k is natural number, and to see if the outpus are all empty.
                        if outputs.is_empty() {
                            // Accumulate the empty_address_count for each run of output address searching
                            empty_address_count += 1;
                        }
                        for (_offset, output) in outputs.into_iter().enumerate() {
                            let output_amount = match output.output {
                                OutputDto::SignatureLockedSingle(r) => r.amount,
                            };
                            match output.is_spent {
                                true => {
                                    if output_amount != 0 {
                                        return Err(Error::SpentAddress);
                                    }
                                }
                                false => {
                                    if output_amount != 0 && total_already_spent < total_to_spend {
                                        total_already_spent += output_amount;
                                        let mut address_path = path.clone();
                                        // Note that we need to sign the original address, i.e., `path/index`,
                                        // instead of `path/index/_offset` or `path/_offset`.
                                        address_path.push(*internal as u32 + HARDEND);
                                        address_path.push(address_index as u32 + HARDEND);
                                        paths.push(address_path.clone());
                                        let input = Input::UTXO(
                                            UTXOInput::new(
                                                TransactionId::from_str(&output.transaction_id)?,
                                                output.output_index,
                                            )
                                            .map_err(|_| Error::TransactionError)?,
                                        );
                                        essence = essence.add_input(input.clone());
                                        address_index_recorders.push(AddressIndexRecorder {
                                            input,
                                            address_index,
                                            address_path,
                                            internal: *internal,
                                        });
                                        // Output the remaining tokens back to the original address
                                        if total_already_spent > total_to_spend {
                                            essence = essence.add_output(
                                                SignatureLockedSingleOutput::new(
                                                    Address::try_from_bech32(address)?,
                                                    total_already_spent - total_to_spend,
                                                )
                                                .unwrap()
                                                .into(),
                                            );
                                        }
                                    }
                                }
                            }
                        }
                        if total_already_spent >= total_to_spend {
                            break 'input_selection;
                        }
                        // if we just processed an even index, increase the address index
                        // (because the list has public and internal addresses)
                        if index % 2 == 1 {
                            address_index += 1;
                        }
                    }
                    index += 20;
                    // The gap limit is 20 and use reference 40 here because there's public and internal addresses
                    if empty_address_count == 40 {
                        break;
                    }
                }
            }
        }

        if total_already_spent < total_to_spend {
            return Err(Error::NotEnoughBalance(total_to_spend));
        }

        // Build signed transaction payload
        for output in self.outputs.clone() {
            essence = essence.add_output(output);
        }
        // Add indexation_payload if index set
        if let Some(index) = self.index.clone() {
            let indexation_payload = IndexationPayload::new(index, &self.data.clone().unwrap_or_default())?;
            essence = essence.with_payload(Payload::Indexation(Box::new(indexation_payload)))
        }
        let essence = essence.finish()?;
        let mut serialized_essence = Vec::new();
        essence
            .pack(&mut serialized_essence)
            .map_err(|_| Error::InvalidParameter("inputs".to_string()))?;

        let mut unlock_blocks = Vec::new();
        let mut current_block_index: usize = 0;
        let mut signature_indexes = HashMap::<String, usize>::new();
        address_index_recorders.sort_by(|a, b| a.input.cmp(&b.input));

        for recorder in address_index_recorders.iter() {
            // Check if current path is same as previous path
            // If so, add a reference unlock block

            // Format to differentiate between public and private addresses
            let index = format!("{}{}", recorder.address_index, recorder.internal);
            if let Some(block_index) = signature_indexes.get(&index) {
                unlock_blocks.push(UnlockBlock::Reference(ReferenceUnlock::new(*block_index as u16)?));
            } else {
                // If not, we should create a signature unlock block
                match &self.seed.expect("No seed") {
                    Seed::Ed25519(s) => {
                        let private_key = Ed25519PrivateKey::generate_from_seed(s, &recorder.address_path)
                            .map_err(|_| Error::InvalidParameter("seed inputs".to_string()))?;
                        let public_key = private_key.generate_public_key().to_bytes();
                        // The block should sign the entire transaction essence part of the transaction payload
                        let signature = Box::new(private_key.sign(&serialized_essence).to_bytes());
                        unlock_blocks.push(UnlockBlock::Signature(SignatureUnlock::Ed25519(Ed25519Signature::new(
                            public_key, signature,
                        ))));
                    }
                    Seed::Wots(_) => panic!("Wots signing scheme isn't supported."),
                }
                signature_indexes.insert(index, current_block_index);

                // Update current block index
                current_block_index += 1;
            }
        }
        // TODO overflow check
        let mut payload_builder = TransactionPayloadBuilder::new().with_essence(essence);
        for unlock in unlock_blocks {
            payload_builder = payload_builder.add_unlock_block(unlock);
        }

        let payload = payload_builder.finish().map_err(|_| Error::TransactionError)?;

        // building message
        let payload = Payload::Transaction(Box::new(payload));

        self.finish_message(Some(payload)).await
    }

    /// Consume the builder and get the API result
    pub async fn finish_indexation(self) -> Result<Message> {
        let payload: Payload;
        {
            let index = &self.index.as_ref();
            let empty_slice = &vec![];
            let data = &self.data.as_ref().unwrap_or(empty_slice);

            // build indexation
            let index = IndexationPayload::new(index.expect("No indexation tag").to_string(), data)
                .map_err(|e| Error::IndexationError(e.to_string()))?;
            payload = Payload::Indexation(Box::new(index));
        }

        // building message
        self.finish_message(Some(payload)).await
    }

    /// Builds the final message and posts it to the node
    pub async fn finish_message(self, payload: Option<Payload>) -> Result<Message> {
        // get tips
        let tips = self.client.get_tips().await?;

        // building message
        let mut message = MessageBuilder::<ClientMiner>::new();

        message = match self.network_id {
            Some(id) => message.with_network_id(id),
            _ => message.with_network_id(self.client.get_network_info().network_id),
        };

        message = match self.parent {
            Some(p) => message.with_parent1(p),
            _ => message.with_parent1(tips.0),
        };
        if let Some(p) = payload {
            message = message.with_payload(p);
        }
        let final_message = message
            .with_parent2(tips.1)
            .with_nonce_provider(
                self.client.get_pow_provider(),
                self.client.get_network_info().min_pow_score,
            )
            .finish()
            .map_err(Error::MessageError)?;

        self.client.post_message(&final_message).await?;
        Ok(final_message)
    }
}<|MERGE_RESOLUTION|>--- conflicted
+++ resolved
@@ -188,20 +188,8 @@
                     // Only add unspent outputs
                     if let Ok(output) = self.client.get_output(&input).await {
                         if !output.is_spent {
-<<<<<<< HEAD
-                            let (output_amount, output_address) = match output.output {
-                                OutputDto::SignatureLockedSingle(r) => match r.address {
-                                    AddressDto::Ed25519(addr) => {
-                                        let output_address = Address::from(Ed25519Address::from_str(&addr.address)?);
-                                        (r.amount, output_address)
-                                    }
-                                },
-                            };
-                            total_already_spent += output_amount;
-=======
                             // todo check if already used in another pending transaction if possible
                             total_already_spent += output.amount;
->>>>>>> b53d7b35
                             let mut address_path = path.clone();
                             // Note that we need to sign the original address, i.e., `path/index`,
                             // instead of `path/index/_offset` or `path/_offset`.
