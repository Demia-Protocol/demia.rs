// Copyright 2020 IOTA Stiftung
// SPDX-License-Identifier: Apache-2.0

use crate::{api::address::search_address, Client, ClientMiner, Error, Result};

use bee_common::packable::Packable;
use bee_message::prelude::*;
use bee_signing_ext::{
    binary::{BIP32Path, Ed25519PrivateKey},
    Seed, Signer,
};
use std::{collections::HashMap, convert::TryInto};

const HARDEND: u32 = 1 << 31;
const TRANSACTION_ID_LENGTH: usize = 32;

/// Structure for sorting of UnlockBlocks
// TODO: move the sorting process to the `Message` crate
struct AddressIndexRecorder {
    input: Input,
    address_index: usize,
    address_path: BIP32Path,
    internal: bool,
}

/// Builder of send API
pub struct SendBuilder<'a> {
    client: &'a Client,
    seed: Option<&'a Seed>,
    account_index: Option<usize>,
    initial_address_index: Option<usize>,
    inputs: Option<Vec<UTXOInput>>,
    outputs: Vec<Output>,
    index: Option<String>,
    data: Option<Vec<u8>>,
    parent: Option<MessageId>,
    network_id: Option<u64>,
}

impl<'a> SendBuilder<'a> {
    /// Create send builder
    pub fn new(client: &'a Client) -> Self {
        Self {
            client,
            seed: None,
            account_index: None,
            initial_address_index: None,
            inputs: None,
            outputs: Vec::new(),
            index: None,
            data: None,
            parent: None,
            network_id: None,
        }
    }

    /// Sets the seed.
    pub fn with_seed(mut self, seed: &'a Seed) -> Self {
        self.seed = Some(seed);
        self
    }

    /// Sets the account index.
    pub fn with_account_index(mut self, account_index: usize) -> Self {
        self.account_index = Some(account_index);
        self
    }

    /// Sets the index of the address to start looking for balance.
    pub fn with_initial_address_index(mut self, initial_address_index: usize) -> Self {
        self.initial_address_index = Some(initial_address_index);
        self
    }

    /// Set a custom input(transaction output)
    pub fn with_input(mut self, input: UTXOInput) -> Self {
        self.inputs = match self.inputs {
            Some(mut inputs) => {
                inputs.push(input);
                Some(inputs)
            }
            None => Some(vec![input]),
        };
        self
    }

    /// Set a transfer to the builder, address needs to be Bech32 encoded
    pub fn with_output(mut self, address: &str, amount: u64) -> Result<Self> {
        let address = Address::try_from_bech32(address)?;
        let output = SignatureLockedSingleOutput::new(address, amount).unwrap().into();
        self.outputs.push(output);
        Ok(self)
    }

    /// Set a transfer to the builder, address needs to be hex encoded
    pub fn with_output_hex(mut self, address: &str, amount: u64) -> Result<Self> {
        let output = SignatureLockedSingleOutput::new(address.parse::<Ed25519Address>()?.into(), amount)
            .unwrap()
            .into();
        self.outputs.push(output);
        Ok(self)
    }

    /// Set indexation string to the builder
    pub fn with_index(mut self, index: &str) -> Self {
        self.index = Some(index.to_string());
        self
    }

    /// Set data to the builder
    pub fn with_data(mut self, data: Vec<u8>) -> Self {
        self.data = Some(data);
        self
    }

    /// Set a custom parent
    pub fn with_parent(mut self, parent_id: MessageId) -> Self {
        self.parent = Some(parent_id);
        self
    }

    /// Set the network id
    pub fn with_network_id(mut self, network_id: u64) -> Self {
        self.network_id = Some(network_id);
        self
    }

    /// Consume the builder and get the API result
    pub async fn finish(self) -> Result<MessageId> {
        // Indexation payload requires an indexation tag
        if self.data.is_some() && self.index.is_none() {
            return Err(Error::MissingParameter(String::from("index")));
        }
        if self.inputs.is_some() && self.outputs.is_empty() {
            return Err(Error::MissingParameter(String::from("output")));
        }
        if !self.outputs.is_empty() {
            if self.seed.is_none() {
                return Err(Error::MissingParameter(String::from("Seed")));
            }
            // Send message with transaction
            self.finish_transaction().await
        } else if self.index.is_some() {
            // Send message with indexation payload
            self.finish_indexation().await
        } else {
            // Send message without payload
            self.finish_message(None).await
        }
    }

    /// Consume the builder and get the API result
    pub async fn finish_transaction(self) -> Result<MessageId> {
        let account_index = self.account_index.unwrap_or(0);
        let path = BIP32Path::from_str(&crate::account_path!(account_index)).expect("invalid account index");

        let mut index = self.initial_address_index.unwrap_or(0);

        if self.outputs.is_empty() {
            return Err(Error::MissingParameter(String::from("Outputs")));
        }

        // Calculate the total tokens to spend
        let mut total_to_spend = 0;
        let mut total_already_spent = 0;
        for output in &self.outputs {
            if let Output::SignatureLockedSingle(x) = &output {
                total_to_spend += x.amount();
            }
        }

        let mut paths = Vec::new();
        let mut essence = TransactionEssence::builder();
        let mut address_index_recorders = Vec::new();

        match self.inputs.clone() {
            Some(inputs) => {
                for input in inputs {
                    // Only add unspent outputs
                    if let Ok(output) = self.client.get_output(&input).await {
                        if !output.is_spent {
                            total_already_spent += output.amount;
                            let mut address_path = path.clone();
                            // Note that we need to sign the original address, i.e., `path/index`,
                            // instead of `path/index/_offset` or `path/_offset`.
                            // Todo: Make the range 0..100 configurable
                            let (address_index, internal) =
<<<<<<< HEAD
                                search_address(&self.seed, account_index, 0..100, &output.address.to_bech32())?;
=======
                                search_address(&self.seed.expect("No seed"), account_index, 0..100, &output.address)?;
>>>>>>> 71bed260
                            address_path.push(internal as u32 + HARDEND);
                            address_path.push(address_index as u32 + HARDEND);
                            paths.push(address_path.clone());
                            let transaction_id: [u8; TRANSACTION_ID_LENGTH] = output.transaction_id[..]
                                .try_into()
                                .map_err(|_| Error::TransactionError)?;
                            let input = Input::UTXO(
                                UTXOInput::new(TransactionId::from(transaction_id), output.output_index)
                                    .map_err(|_| Error::TransactionError)?,
                            );
                            essence = essence.add_input(input.clone());
                            address_index_recorders.push(AddressIndexRecorder {
                                input,
                                address_index,
                                address_path,
                                internal,
                            });
                            // Output the remaining tokens back to the original address
                            if total_already_spent > total_to_spend {
                                essence = essence.add_output(
                                    SignatureLockedSingleOutput::new(
                                        output.address.clone(),
                                        total_already_spent - total_to_spend,
                                    )
                                    .unwrap()
                                    .into(),
                                );
                            }
                        }
                    }
                }
            }
            None => {
                'input_selection: loop {
                    // Reset the empty_address_count for each run of output address searching
                    let mut empty_address_count = 0;
                    // Get the addresses in the BIP path/index ~ path/index+20
                    let addresses = self
                        .client
                        .find_addresses(self.seed.expect("No seed"))
                        .account_index(account_index)
                        .range(index..index + 20)
                        .get_all()?;
                    // For each address, get the address outputs
                    let mut address_index = 0;
                    for (index, (address, internal)) in addresses.iter().enumerate() {
                        let address_outputs = self.client.get_address().outputs(&address.to_bech32()).await?;
                        let mut outputs = vec![];
                        for output_id in address_outputs.iter() {
                            let curr_outputs = self.client.get_output(output_id).await?;
                            outputs.push(curr_outputs);
                        }
                        // If there are more than 20 (gap limit) consecutive empty addresses, then we stop looking
                        // up the addresses belonging to the seed. Note that we don't really count the exact 20
                        // consecutive empty addresses, which is uncessary. We just need to check the address range,
                        // [k*20, k*20 + 20), where k is natural number, and to see if the outpus are all empty.
                        if outputs.is_empty() {
                            // Accumulate the empty_address_count for each run of output address searching
                            empty_address_count += 1;
                        }
                        for (_offset, output) in outputs.into_iter().enumerate() {
                            match output.is_spent {
                                true => {
                                    if output.amount != 0 {
                                        return Err(Error::SpentAddress);
                                    }
                                }
                                false => {
                                    if output.amount != 0 && total_already_spent < total_to_spend {
                                        total_already_spent += output.amount;
                                        let mut address_path = path.clone();
                                        // Note that we need to sign the original address, i.e., `path/index`,
                                        // instead of `path/index/_offset` or `path/_offset`.
                                        address_path.push(*internal as u32 + HARDEND);
                                        address_path.push(address_index as u32 + HARDEND);
                                        paths.push(address_path.clone());
                                        let transaction_id: [u8; TRANSACTION_ID_LENGTH] = output.transaction_id[..]
                                            .try_into()
                                            .map_err(|_| Error::TransactionError)?;
                                        let input = Input::UTXO(
                                            UTXOInput::new(TransactionId::from(transaction_id), output.output_index)
                                                .map_err(|_| Error::TransactionError)?,
                                        );
                                        essence = essence.add_input(input.clone());
                                        address_index_recorders.push(AddressIndexRecorder {
                                            input,
                                            address_index,
                                            address_path,
                                            internal: *internal,
                                        });
                                        // Output the remaining tokens back to the original address
                                        if total_already_spent > total_to_spend {
                                            essence = essence.add_output(
                                                SignatureLockedSingleOutput::new(
                                                    address.clone(),
                                                    total_already_spent - total_to_spend,
                                                )
                                                .unwrap()
                                                .into(),
                                            );
                                        }
                                    }
                                }
                            }
                        }
                        if total_already_spent > total_to_spend {
                            break 'input_selection;
                        }
                        // if we just processed an even index, increase the address index
                        // (because the list has public and internal addresses)
                        if index % 2 == 1 {
                            address_index += 1;
                        }
                    }
                    index += 20;
                    // The gap limit is 20 and use reference 40 here because there's public and internal addresses
                    if empty_address_count == 40 {
                        break;
                    }
                }
            }
        }

        if total_already_spent < total_to_spend {
            return Err(Error::NotEnoughBalance(total_to_spend));
        }

        // Build signed transaction payload
        for output in self.outputs.clone() {
            essence = essence.add_output(output);
        }
        // Add indexation_payload if index set
        if let Some(index) = self.index.clone() {
            let indexation_payload = Indexation::new(index, &self.data.clone().unwrap_or_default())?;
            essence = essence.with_payload(Payload::Indexation(Box::new(indexation_payload)))
        }
        let essence = essence.finish()?;
        let mut serialized_essence = Vec::new();
        essence
            .pack(&mut serialized_essence)
            .map_err(|_| Error::InvalidParameter("inputs".to_string()))?;

        let mut unlock_blocks = Vec::new();
        let mut current_block_index: usize = 0;
        let mut signature_indexes = HashMap::<String, usize>::new();
        address_index_recorders.sort_by(|a, b| a.input.cmp(&b.input));

        for recorder in address_index_recorders.iter() {
            // Check if current path is same as previous path
            // If so, add a reference unlock block

            // Format to differentiate between public and private addresses
            let index = format!("{}{}", recorder.address_index, recorder.internal);
            if let Some(block_index) = signature_indexes.get(&index) {
                unlock_blocks.push(UnlockBlock::Reference(ReferenceUnlock::new(*block_index as u16)?));
            } else {
                // If not, we should create a signature unlock block
                match &self.seed.expect("No seed") {
                    Seed::Ed25519(s) => {
                        let private_key = Ed25519PrivateKey::generate_from_seed(s, &recorder.address_path)
                            .map_err(|_| Error::InvalidParameter("seed inputs".to_string()))?;
                        let public_key = private_key.generate_public_key().to_bytes();
                        // The block should sign the entire transaction essence part of the transaction payload
                        let signature = Box::new(private_key.sign(&serialized_essence).to_bytes());
                        unlock_blocks.push(UnlockBlock::Signature(SignatureUnlock::Ed25519(Ed25519Signature::new(
                            public_key, signature,
                        ))));
                    }
                    Seed::Wots(_) => panic!("Wots signing scheme isn't supported."),
                }
                signature_indexes.insert(index, current_block_index);

                // Update current block index
                current_block_index += 1;
            }
        }
        // TODO overflow check
        let mut payload_builder = TransactionBuilder::new().with_essence(essence);
        for unlock in unlock_blocks {
            payload_builder = payload_builder.add_unlock_block(unlock);
        }

        let payload = payload_builder.finish().map_err(|_| Error::TransactionError)?;

        // building message
        let payload = Payload::Transaction(Box::new(payload));

        self.finish_message(Some(payload)).await
    }

    /// Consume the builder and get the API result
    pub async fn finish_indexation(self) -> Result<MessageId> {
        let payload: Payload;
        {
            let index = &self.index.as_ref();
            let empty_slice = &vec![];
            let data = &self.data.as_ref().unwrap_or(empty_slice);

            // build indexation
            let index = Indexation::new(index.expect("No indexation tag").to_string(), data)
                .map_err(|e| Error::IndexationError(e.to_string()))?;
            payload = Payload::Indexation(Box::new(index));
        }

        // building message
        self.finish_message(Some(payload)).await
    }

    /// Builds the final message and posts it to the node
    pub async fn finish_message(self, payload: Option<Payload>) -> Result<MessageId> {
        // get tips
        let tips = self.client.get_tips().await?;

        // building message
        let mut message = MessageBuilder::<ClientMiner>::new();

        match self.network_id {
            Some(id) => message = message.with_network_id(id),
            _ => message = message.with_network_id(self.client.get_network_id().await?),
        }

        match self.parent {
            Some(p) => message = message.with_parent1(p),
            _ => message = message.with_parent1(tips.0),
        }
        if let Some(p) = payload {
            message = message.with_payload(p);
        }
        let final_message = message
            .with_parent2(tips.1)
            .with_nonce_provider(self.client.get_pow_provider(), 4000f64)
            .finish()
            .map_err(Error::MessageError)?;

        self.client.post_message(&final_message).await
    }
}<|MERGE_RESOLUTION|>--- conflicted
+++ resolved
@@ -185,11 +185,7 @@
                             // instead of `path/index/_offset` or `path/_offset`.
                             // Todo: Make the range 0..100 configurable
                             let (address_index, internal) =
-<<<<<<< HEAD
-                                search_address(&self.seed, account_index, 0..100, &output.address.to_bech32())?;
-=======
                                 search_address(&self.seed.expect("No seed"), account_index, 0..100, &output.address)?;
->>>>>>> 71bed260
                             address_path.push(internal as u32 + HARDEND);
                             address_path.push(address_index as u32 + HARDEND);
                             paths.push(address_path.clone());
