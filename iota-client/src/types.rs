--- conflicted
+++ resolved
@@ -1,15 +1,11 @@
 //! Types of several IOTA APIs related objects
 use crate::Result;
 
-<<<<<<< HEAD
-use bee_message::prelude::*;
-use serde::ser::Serializer;
-=======
 use bee_message::{
     payload::milestone::{MilestoneEssence, MILESTONE_MERKLE_PROOF_LENGTH},
     prelude::*,
 };
->>>>>>> 79895c4b
+use serde::ser::Serializer;
 
 use std::{
     convert::{From, TryFrom, TryInto},
@@ -479,11 +475,7 @@
 
         builder = match value.payload {
             Some(indexation) => builder.with_payload(
-<<<<<<< HEAD
-                Payload::try_from(*indexation)
-=======
                 get_payload_from_json(*indexation, None)
->>>>>>> 79895c4b
                     .expect("Invalid indexation in TransactionEssenceJson"),
             ),
             _ => builder,
